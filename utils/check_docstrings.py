--- conflicted
+++ resolved
@@ -944,19 +944,9 @@
         idx += 1
 
     if idx == len(source):
-<<<<<<< HEAD
-        # Args are not defined in the docstring of this object
-        obj_file = find_source_file(obj)
-        raise ValueError(
-            f"Cannot fix docstring of {obj.__name__} in {obj_file} because no argument section was found in the docstring. "
-            f"The docstring should contain a section starting with 'Args:', 'Arguments:', 'Parameters:', or similar. "
-            f"Current docstring:\n{obj.__doc__[:200]}{'...' if len(obj.__doc__) > 200 else ''}"
-        )
-=======
         # Args are not defined in the docstring of this object. This can happen when the docstring is inherited.
         # In this case, we are not trying to fix it on the child object.
         return
->>>>>>> 70e57e47
 
     # Get to the line where we stop documenting arguments
     indent = find_indent(source[idx])
@@ -977,17 +967,8 @@
     source_args_as_str = "".join(source[start_idx:idx])
     if inspect.cleandoc(source_args_as_str) != inspect.cleandoc(old_doc_args):
         # Args are not fully defined in the docstring of this object
-<<<<<<< HEAD
         obj_file = find_source_file(obj)
         actual_args_section = source_args_as_str.rstrip()
-=======
-        # This can happen due to a mismatch in indentation calculation where the docstring parsing
-        # in match_docstring_with_signature uses obj.__doc__.split("\n") while here we use
-        # inspect.getsourcelines(obj) which can have different line endings or indentation.
-        # See https://github.com/huggingface/transformers/pull/38915/files#r2200675302 for more details.
-        obj_file = find_source_file(obj)
-        actual_args_section = "".join(source[start_idx:idx])[:-1]
->>>>>>> 70e57e47
         raise ValueError(
             f"Cannot fix docstring of {obj.__name__} in {obj_file} because the argument section in the source code "
             f"does not match the expected format. This usually happens when:\n"
