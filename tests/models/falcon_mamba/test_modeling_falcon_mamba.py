# Copyright 2024 The HuggingFace Team. All rights reserved.
#
# Licensed under the Apache License, Version 2.0 (the "License");
# you may not use this file except in compliance with the License.
# You may obtain a copy of the License at
#
#     http://www.apache.org/licenses/LICENSE-2.0
#
# Unless required by applicable law or agreed to in writing, software
# distributed under the License is distributed on an "AS IS" BASIS,
# WITHOUT WARRANTIES OR CONDITIONS OF ANY KIND, either express or implied.
# See the License for the specific language governing permissions and
# limitations under the License.


import math
import unittest
from unittest.util import safe_repr

from transformers import AutoModelForCausalLM, AutoTokenizer, BitsAndBytesConfig, FalconMambaConfig, is_torch_available
from transformers.testing_utils import (
    Expectations,
    cleanup,
    require_bitsandbytes,
    require_torch,
    require_torch_accelerator,
    require_torch_large_accelerator,
    require_torch_multi_accelerator,
    require_torch_multi_gpu,
    slow,
    torch_device,
)

from ...generation.test_utils import GenerationTesterMixin
from ...test_configuration_common import ConfigTester
from ...test_modeling_common import ModelTesterMixin, ids_tensor
from ...test_pipeline_mixin import PipelineTesterMixin


if is_torch_available():
    import torch

    from transformers import (
        FalconMambaCache,
        FalconMambaForCausalLM,
        FalconMambaModel,
    )
<<<<<<< HEAD
    from transformers.models.mamba.modeling_mamba import MambaCache
=======
>>>>>>> 0182047c


# Copied from transformers.tests.models.mamba.MambaModelTester with Mamba->FalconMamba,mamba->falcon_mamba
class FalconMambaModelTester:
    def __init__(
        self,
        parent,
        batch_size=14,
        seq_length=7,
        is_training=True,
        use_labels=True,
        vocab_size=99,
        hidden_size=32,
        num_hidden_layers=2,
        intermediate_size=32,
        hidden_act="silu",
        hidden_dropout_prob=0.1,
        max_position_embeddings=512,
        type_vocab_size=16,
        type_sequence_label_size=2,
        num_labels=3,
        num_choices=4,
        scope=None,
        tie_word_embeddings=True,
    ):
        self.parent = parent
        self.batch_size = batch_size
        self.seq_length = seq_length
        self.is_training = is_training
        self.use_labels = use_labels
        self.vocab_size = vocab_size
        self.hidden_size = hidden_size
        self.num_hidden_layers = num_hidden_layers
        self.intermediate_size = intermediate_size
        self.hidden_act = hidden_act
        self.hidden_dropout_prob = hidden_dropout_prob
        self.max_position_embeddings = max_position_embeddings
        self.type_vocab_size = type_vocab_size
        self.type_sequence_label_size = type_sequence_label_size
        self.num_labels = num_labels
        self.num_choices = num_choices
        self.scope = scope
        self.bos_token_id = vocab_size - 1
        self.eos_token_id = vocab_size - 1
        self.pad_token_id = vocab_size - 1
        self.tie_word_embeddings = tie_word_embeddings

    # Ignore copy
    def get_large_model_config(self):
        return FalconMambaConfig.from_pretrained("tiiuae/falcon-mamba-7b")

    def prepare_config_and_inputs(
        self, gradient_checkpointing=False, scale_attn_by_inverse_layer_idx=False, reorder_and_upcast_attn=False
    ):
        input_ids = ids_tensor([self.batch_size, self.seq_length], self.vocab_size)
        attention_mask = ids_tensor([self.batch_size, self.seq_length], 1)

        sequence_labels = None
        token_labels = None
        choice_labels = None
        if self.use_labels:
            sequence_labels = ids_tensor([self.batch_size], self.type_sequence_label_size)
            token_labels = ids_tensor([self.batch_size, self.seq_length], self.num_labels)
            choice_labels = ids_tensor([self.batch_size], self.num_choices)

        config = self.get_config(
            gradient_checkpointing=gradient_checkpointing,
            scale_attn_by_inverse_layer_idx=scale_attn_by_inverse_layer_idx,
            reorder_and_upcast_attn=reorder_and_upcast_attn,
        )

        return (
            config,
            input_ids,
            attention_mask,
            sequence_labels,
            token_labels,
            choice_labels,
        )

    def get_config(
        self, gradient_checkpointing=False, scale_attn_by_inverse_layer_idx=False, reorder_and_upcast_attn=False
    ):
        return FalconMambaConfig(
            vocab_size=self.vocab_size,
            hidden_size=self.hidden_size,
            num_hidden_layers=self.num_hidden_layers,
            intermediate_size=self.intermediate_size,
            activation_function=self.hidden_act,
            n_positions=self.max_position_embeddings,
            type_vocab_size=self.type_vocab_size,
            use_cache=True,
            bos_token_id=self.bos_token_id,
            eos_token_id=self.eos_token_id,
            pad_token_id=self.pad_token_id,
            gradient_checkpointing=gradient_checkpointing,
            tie_word_embeddings=self.tie_word_embeddings,
        )

    def get_pipeline_config(self):
        config = self.get_config()
        config.vocab_size = 300
        return config

    def prepare_config_and_inputs_for_decoder(self):
        (
            config,
            input_ids,
            attention_mask,
            sequence_labels,
            token_labels,
            choice_labels,
        ) = self.prepare_config_and_inputs()

        return (
            config,
            input_ids,
            attention_mask,
            sequence_labels,
            token_labels,
            choice_labels,
        )

    def create_and_check_falcon_mamba_model(self, config, input_ids, *args):
        config.output_hidden_states = True
        model = FalconMambaModel(config=config)
        model.to(torch_device)
        model.eval()

        result = model(input_ids)

        self.parent.assertEqual(result.last_hidden_state.shape, (self.batch_size, self.seq_length, self.hidden_size))
        self.parent.assertEqual(len(result.hidden_states), config.num_hidden_layers + 1)

    def create_and_check_causal_lm(self, config, input_ids, *args):
        model = FalconMambaForCausalLM(config)
        model.to(torch_device)
        model.eval()

        result = model(input_ids, labels=input_ids)
        self.parent.assertEqual(result.loss.shape, ())
        self.parent.assertEqual(result.logits.shape, (self.batch_size, self.seq_length, self.vocab_size))

    def create_and_check_state_equivalency(self, config, input_ids, *args):
        model = FalconMambaModel(config=config)
        model.to(torch_device)
        model.eval()

        outputs = model(input_ids)
        output_whole = outputs.last_hidden_state

        outputs = model(
            input_ids[:, :-1],
            use_cache=True,
            cache_position=torch.arange(0, config.conv_kernel, device=input_ids.device),
        )
        output_one = outputs.last_hidden_state

        # Using the state computed on the first inputs, we will get the same output
        outputs = model(
            input_ids[:, -1:],
            use_cache=True,
            cache_params=outputs.cache_params,
            cache_position=torch.arange(config.conv_kernel, config.conv_kernel + 1, device=input_ids.device),
        )
        output_two = outputs.last_hidden_state

        self.parent.assertTrue(torch.allclose(torch.cat([output_one, output_two], dim=1), output_whole, atol=1e-5))
        # TODO the original mamba does not support decoding more than 1 token neither do we

    def create_and_check_falcon_mamba_cached_slow_forward_and_backwards(
        self, config, input_ids, *args, gradient_checkpointing=False
    ):
        model = FalconMambaModel(config)
        model.to(torch_device)
        if gradient_checkpointing:
            model.gradient_checkpointing_enable()

        # create cache
        cache = model(input_ids, use_cache=True).cache_params
        cache.reset()

        # use cache
        token_emb = model.embeddings(input_ids)
        outputs = model.layers[0].mixer.slow_forward(
            token_emb, cache, cache_position=torch.arange(0, config.conv_kernel, device=input_ids.device)
        )

        loss = torch.log1p(torch.abs(outputs.sum()))
        self.parent.assertEqual(loss.shape, ())
        self.parent.assertEqual(outputs.shape, (self.batch_size, self.seq_length, self.hidden_size))
        loss.backward()

    def create_and_check_falcon_mamba_lm_head_forward_and_backwards(
        self, config, input_ids, *args, gradient_checkpointing=False
    ):
        model = FalconMambaForCausalLM(config)
        model.to(torch_device)
        if gradient_checkpointing:
            model.gradient_checkpointing_enable()

        result = model(input_ids, labels=input_ids)
        self.parent.assertEqual(result.loss.shape, ())
        self.parent.assertEqual(result.logits.shape, (self.batch_size, self.seq_length, self.vocab_size))
        result.loss.backward()

    def prepare_config_and_inputs_for_common(self):
        (
            config,
            input_ids,
            attention_mask,
            sequence_labels,
            token_labels,
            choice_labels,
        ) = self.prepare_config_and_inputs()
        inputs_dict = {"input_ids": input_ids, "attention_mask": attention_mask}
        return config, inputs_dict


@require_torch
# Copied from transformers.tests.models.mamba.MambaModelTest with Mamba->Falcon,mamba->falcon_mamba,FalconMambaCache->MambaCache
class FalconMambaModelTest(ModelTesterMixin, GenerationTesterMixin, PipelineTesterMixin, unittest.TestCase):
    all_model_classes = (FalconMambaModel, FalconMambaForCausalLM) if is_torch_available() else ()
    has_attentions = False  # FalconMamba does not support attentions
    fx_compatible = False  # FIXME let's try to support this @ArthurZucker
    test_torchscript = False  # FIXME let's try to support this @ArthurZucker
    test_missing_keys = False
    test_model_parallel = False
    test_pruning = False
    test_head_masking = False  # FalconMamba does not have attention heads
    pipeline_model_mapping = (
        {"feature-extraction": FalconMambaModel, "text-generation": FalconMambaForCausalLM}
        if is_torch_available()
        else {}
    )

    def setUp(self):
        self.model_tester = FalconMambaModelTester(self)
        self.config_tester = ConfigTester(
            self, config_class=FalconMambaConfig, n_embd=37, common_properties=["hidden_size", "num_hidden_layers"]
        )

    def assertInterval(self, member, container, msg=None):
        r"""
        Simple utility function to check if a member is inside an interval.
        """
        if isinstance(member, torch.Tensor):
            max_value, min_value = member.max().item(), member.min().item()
        elif isinstance(member, list) or isinstance(member, tuple):
            max_value, min_value = max(member), min(member)

        if not isinstance(container, list):
            raise TypeError("container should be a list or tuple")
        elif len(container) != 2:
            raise ValueError("container should have 2 elements")

        expected_min, expected_max = container

        is_inside_interval = (min_value >= expected_min) and (max_value <= expected_max)

        if not is_inside_interval:
            standardMsg = f"{safe_repr(member)} not found in {safe_repr(container)}"
            self.fail(self._formatMessage(msg, standardMsg))

    def test_config(self):
        self.config_tester.run_common_tests()

    @require_torch_multi_gpu
    def test_multi_gpu_data_parallel_forward(self):
        config, inputs_dict = self.model_tester.prepare_config_and_inputs_for_common()

        # some params shouldn't be scattered by nn.DataParallel
        # so just remove them if they are present.
        blacklist_non_batched_params = ["cache_params"]
        for k in blacklist_non_batched_params:
            inputs_dict.pop(k, None)

        # move input tensors to cuda:O
        for k, v in inputs_dict.items():
            if torch.is_tensor(v):
                inputs_dict[k] = v.to(0)

        for model_class in self.all_model_classes:
            model = model_class(config=config)
            model.to(0)
            model.eval()

            # Wrap model in nn.DataParallel
            model = torch.nn.DataParallel(model)
            with torch.no_grad():
                _ = model(**self._prepare_for_class(inputs_dict, model_class))

    def test_falcon_mamba_model(self):
        config_and_inputs = self.model_tester.prepare_config_and_inputs()
        self.model_tester.create_and_check_falcon_mamba_model(*config_and_inputs)

    def test_falcon_mamba_lm_head_model(self):
        config_and_inputs = self.model_tester.prepare_config_and_inputs()
        self.model_tester.create_and_check_causal_lm(*config_and_inputs)

    def test_state_equivalency(self):
        config_and_inputs = self.model_tester.prepare_config_and_inputs()
        self.model_tester.create_and_check_state_equivalency(*config_and_inputs)

    def test_falcon_mamba_cached_slow_forward_and_backwards(self):
        config_and_inputs = self.model_tester.prepare_config_and_inputs()
        self.model_tester.create_and_check_falcon_mamba_cached_slow_forward_and_backwards(*config_and_inputs)

    def test_falcon_mamba_lm_head_forward_and_backwards(self):
        config_and_inputs = self.model_tester.prepare_config_and_inputs()
        self.model_tester.create_and_check_falcon_mamba_lm_head_forward_and_backwards(*config_and_inputs)

    def test_initialization(self):
        config, _ = self.model_tester.prepare_config_and_inputs_for_common()

        for model_class in self.all_model_classes:
            model = model_class(config=config)
            for name, param in model.named_parameters():
                if "dt_proj.bias" in name:
                    dt = torch.exp(
                        torch.tensor([0, 1]) * (math.log(config.time_step_max) - math.log(config.time_step_min))
                        + math.log(config.time_step_min)
                    ).clamp(min=config.time_step_floor)
                    inv_dt = dt + torch.log(-torch.expm1(-dt))
                    if param.requires_grad:
                        self.assertTrue(param.data.max().item() <= inv_dt[1])
                        self.assertTrue(param.data.min().item() >= inv_dt[0])
                elif "A_log" in name:
                    A = torch.arange(1, config.state_size + 1, dtype=torch.float32)[None, :]
                    A = A.expand(config.intermediate_size, -1).contiguous()
                    torch.testing.assert_close(param.data, torch.log(A), rtol=1e-5, atol=1e-5)
                elif "D" in name:
                    if param.requires_grad:
                        # check if it's a ones like
                        torch.testing.assert_close(param.data, torch.ones_like(param.data), rtol=1e-5, atol=1e-5)

    @slow
    # Ignore copy
    def test_model_from_pretrained(self):
        model = FalconMambaModel.from_pretrained("tiiuae/falcon-mamba-7b", torch_dtype=torch.float16)
        self.assertIsNotNone(model)

    def test_model_outputs_equivalence(self):
        config, inputs_dict = self.model_tester.prepare_config_and_inputs_for_common()

        def check_equivalence(model, tuple_inputs, dict_inputs, additional_kwargs={}):
            with torch.no_grad():
                tuple_output = model(**tuple_inputs, return_dict=False, **additional_kwargs)
                dict_output = model(**dict_inputs, return_dict=True, **additional_kwargs).to_tuple()

                def recursive_check(tuple_object, dict_object):
                    if isinstance(tuple_object, FalconMambaCache):  # MODIFIED PART START
                        recursive_check(tuple_object.conv_states, dict_object.conv_states)
                        recursive_check(tuple_object.ssm_states, dict_object.ssm_states)
                    elif isinstance(tuple_object, (list, tuple)):  # MODIFIED PART END
                        for tuple_iterable_value, dict_iterable_value in zip(tuple_object, dict_object):
                            recursive_check(tuple_iterable_value, dict_iterable_value)
                    elif isinstance(tuple_object, dict):
                        for tuple_iterable_value, dict_iterable_value in zip(
                            tuple_object.values(), dict_object.values()
                        ):
                            recursive_check(tuple_iterable_value, dict_iterable_value)
                    elif tuple_object is None:
                        return
                    else:
                        self.assertTrue(
                            torch.allclose(tuple_object, dict_object, atol=1e-5),
                            msg=(
                                "Tuple and dict output are not equal. Difference:"
                                f" {torch.max(torch.abs(tuple_object - dict_object))}. Tuple has `nan`:"
                                f" {torch.isnan(tuple_object).any()} and `inf`: {torch.isinf(tuple_object)}. Dict has"
                                f" `nan`: {torch.isnan(dict_object).any()} and `inf`: {torch.isinf(dict_object)}."
                            ),
                        )

                recursive_check(tuple_output, dict_output)

        for model_class in self.all_model_classes:
            model = model_class(config)
            model.to(torch_device)
            model.eval()

            tuple_inputs = self._prepare_for_class(inputs_dict, model_class)
            dict_inputs = self._prepare_for_class(inputs_dict, model_class)
            check_equivalence(model, tuple_inputs, dict_inputs)

            tuple_inputs = self._prepare_for_class(inputs_dict, model_class, return_labels=True)
            dict_inputs = self._prepare_for_class(inputs_dict, model_class, return_labels=True)
            check_equivalence(model, tuple_inputs, dict_inputs)

            tuple_inputs = self._prepare_for_class(inputs_dict, model_class)
            dict_inputs = self._prepare_for_class(inputs_dict, model_class)
            check_equivalence(model, tuple_inputs, dict_inputs, {"output_hidden_states": True})

            tuple_inputs = self._prepare_for_class(inputs_dict, model_class, return_labels=True)
            dict_inputs = self._prepare_for_class(inputs_dict, model_class, return_labels=True)
            check_equivalence(model, tuple_inputs, dict_inputs, {"output_hidden_states": True})


@require_torch
@require_torch_accelerator
@slow
class FalconMambaIntegrationTests(unittest.TestCase):
    def setUp(self):
        self.model_id = "tiiuae/falcon-mamba-7b"
        self.tokenizer = AutoTokenizer.from_pretrained(self.model_id)
        self.text = "Hello today"

        cleanup(torch_device, gc_collect=True)

    def tearDown(self):
        cleanup(torch_device, gc_collect=True)

    # On T4, get `NotImplementedError: Cannot copy out of meta tensor; no data!`
    @require_torch_large_accelerator
    def test_generation_fp16(self):
        model = AutoModelForCausalLM.from_pretrained(self.model_id, torch_dtype=torch.float16, device_map="auto")

        inputs = self.tokenizer(self.text, return_tensors="pt").to(torch_device)
        out = model.generate(**inputs, max_new_tokens=20, do_sample=False)

        EXPECTED_OUTPUTS = Expectations(
            {
                ("cuda", 7): "Hello today I am going to show you how to make a simple and easy to make paper plane.\nStep",
                ("cuda", 8): 'Hello today Iava,\n\nI am writing to you today to discuss the importance of maintaining a healthy lifestyle',
            }
        )  # fmt: skip
        EXPECTED_OUTPUT = EXPECTED_OUTPUTS.get_expectation()

        self.assertEqual(
            self.tokenizer.batch_decode(out, skip_special_tokens=False)[0],
            EXPECTED_OUTPUT,
        )

    @require_bitsandbytes
    def test_generation_4bit(self):
        quantization_config = BitsAndBytesConfig(load_in_4bit=True)
        model = AutoModelForCausalLM.from_pretrained(self.model_id, quantization_config=quantization_config)

        inputs = self.tokenizer(self.text, return_tensors="pt").to(torch_device)
        out = model.generate(**inputs, max_new_tokens=20, do_sample=False)

        self.assertEqual(
            self.tokenizer.batch_decode(out, skip_special_tokens=False)[0],
            "Hello today Iava,\n\nI'm sorry to hear that you're having trouble with the ",
        )

    def test_generation_torch_compile(self):
        model = AutoModelForCausalLM.from_pretrained(self.model_id, torch_dtype=torch.float16).to(torch_device)
        model = torch.compile(model)

        inputs = self.tokenizer(self.text, return_tensors="pt").to(torch_device)
        out = model.generate(**inputs, max_new_tokens=20, do_sample=False)

        self.assertEqual(
            self.tokenizer.batch_decode(out, skip_special_tokens=False)[0],
            "Hello today Iava,\n\nI am writing to you today to discuss the importance of maintaining a healthy lifestyle",
        )

    def test_batched_generation(self):
        model_id = "tiiuae/falcon-mamba-7b"
        tok = AutoTokenizer.from_pretrained(model_id)
        tok.pad_token_id = tok.eos_token_id

        texts = ["Hello today", "Hello my name is Younes and today"]

        EXPECTED_OUTPUTS = Expectations(
            {
                ("cuda", 7): [
                    'Hello today I will be talking about the “Theory of Relativity” by Albert Einstein.\nThe',
                    'Hello my name is Younes and today I will be talking about the importance of the internet in our lives.\nThe internet is a global',
                ],
                ("cuda", 8): [
                    'Hello today I am going to talk about the “Theory of Relativity” by Albert Einstein.\n',
                    'Hello my name is Younes and today I will be talking about the importance of the internet in our lives.\nThe internet is a global',
                ],
            }
        )  # fmt: skip
        EXPECTED_OUTPUT = EXPECTED_OUTPUTS.get_expectation()

        inputs = tok(texts, return_tensors="pt", padding=True, return_token_type_ids=False).to(torch_device)
        model = AutoModelForCausalLM.from_pretrained(model_id, device_map=0, torch_dtype=torch.float16)

        out = model.generate(**inputs, max_new_tokens=20)
        out = tok.batch_decode(out, skip_special_tokens=True)

        self.assertListEqual(out, EXPECTED_OUTPUT)

        # We test the same generations with inputs_embeds
        with torch.no_grad():
            inputs_embeds = model.get_input_embeddings()(inputs.pop("input_ids"))

        inputs["inputs_embeds"] = inputs_embeds
        out = model.generate(**inputs, max_new_tokens=20)
        out = tok.batch_decode(out, skip_special_tokens=True)

        EXPECTED_OUTPUTS = Expectations(
            {
                ("cuda", 7): [
                    ' I will be talking about the “Theory of Relativity” by Albert Einstein.\nThe',
                    ' I will be talking about the importance of the internet in our lives.\nThe internet is a global',
                ],
                ("cuda", 8): [
                    ' I am going to talk about the “Theory of Relativity” by Albert Einstein.\n',
                    ' I will be talking about the importance of the internet in our lives.\nThe internet is a global'
                ],
            }
        )  # fmt: skip
        EXPECTED_OUTPUT = EXPECTED_OUTPUTS.get_expectation()
        self.assertListEqual(out, EXPECTED_OUTPUT)

    @require_torch_multi_accelerator
    def test_training_kernel(self):
        model_id = "tiiuae/falcon-mamba-7b"

        tokenizer = AutoTokenizer.from_pretrained(model_id)
        model = AutoModelForCausalLM.from_pretrained(model_id, device_map="auto", torch_dtype=torch.float16)
        tokenizer.pad_token_id = tokenizer.eos_token_id

        text = "Hello today"

        inputs = tokenizer(text, return_tensors="pt").to(torch_device)

        with torch.no_grad():
            logits = torch.argmax(model(**inputs).logits, dim=-1)

        out_no_training = tokenizer.batch_decode(logits)

        model.train()
        lm_logits = model(**inputs).logits
        next_token = torch.argmax(lm_logits, dim=-1)

        out_training = tokenizer.batch_decode(next_token)

        # Just verify backward works
        loss = (1 - lm_logits).mean()
        loss.backward()

        self.assertEqual(out_training, out_no_training)<|MERGE_RESOLUTION|>--- conflicted
+++ resolved
@@ -45,10 +45,6 @@
         FalconMambaForCausalLM,
         FalconMambaModel,
     )
-<<<<<<< HEAD
-    from transformers.models.mamba.modeling_mamba import MambaCache
-=======
->>>>>>> 0182047c
 
 
 # Copied from transformers.tests.models.mamba.MambaModelTester with Mamba->FalconMamba,mamba->falcon_mamba
